/*
 * Copyright 2020 Adobe. All rights reserved.
 * This file is licensed to you under the Apache License, Version 2.0 (the "License");
 * you may not use this file except in compliance with the License. You may obtain a copy
 * of the License at http://www.apache.org/licenses/LICENSE-2.0
 *
 * Unless required by applicable law or agreed to in writing, software distributed under
 * the License is distributed on an "AS IS" BASIS, WITHOUT WARRANTIES OR REPRESENTATIONS
 * OF ANY KIND, either express or implied. See the License for the specific language
 * governing permissions and limitations under the License.
 */

/* eslint-env mocha */
/* eslint mocha/no-mocha-arrows: "off" */

'use strict';

const assert = require('assert');
const mockFs = require('mock-fs');

const { Storage } = require('../../lib/storage');
const nock = require('nock');
<<<<<<< HEAD
const proxyquire =  require('proxyquire').noCallThru();
=======
const proxyquire =  require('proxyquire');
>>>>>>> 3c753856
const fs = require('fs-extra');
const path = require('path');
const { GenericError } = require('@adobe/asset-compute-commons');


const EMBED_LIMIT_MAX = 32 * 1024;
describe('storage.js', () => {

    describe('getAsset', () => {
        beforeEach(() => {
            mockFs();
        });

        afterEach( () => {
            nock.cleanAll();
            mockFs.restore();
            delete process.env.WORKER_TEST_MODE;
            delete process.env.ASSET_COMPUTE_DISABLE_RETRIES;
        });

        it('should download simple png and return a new source object', async () => {
            const assetReference = {
                url: 'https://example.com/photo/elephant.png',
                size: 11,
                type: 'image/png'
            };
            const directory = './in/fakeSource/filePath';
            const name = 'source.png';

            mockFs({ './in/fakeSource/filePath': {} });
            assert.ok(fs.existsSync(directory));

            nock('https://example.com')
                .get('/photo/elephant.png')
                .reply(200,  "hello world", {
                    'content-type': 'image/png',
                    'content-length': 11
                });

            const source = await Storage.getAsset(assetReference, directory, name);

            assert.strictEqual(source.name, 'source.png');
            assert.strictEqual(source.path, 'in/fakeSource/filePath/source.png');
            assert.ok(nock.isDone());
        });

        it('should download png and use basic auth headers', async () => {
            const assetReference = {
                url: 'https://example.com/photo/elephant.png',
                size: 11,
                type: 'image/png',
                headers: {
                    'Authorization': 'Basic base64stringGoesHere'
                }
            };
            const directory = './in/fakeSource/filePath';
            const name = 'source.png';

            mockFs({ './in/fakeSource/filePath': {} });
            assert.ok(fs.existsSync(directory));

            nock('https://example.com')
                .get('/photo/elephant.png')
                .matchHeader('Authorization', 'Basic base64stringGoesHere')
                .reply(200, "hello world", {
                    'content-type': 'image/png',
                    'content-length': 11
                });

            const source = await Storage.getAsset(assetReference, directory, name);

            assert.strictEqual(source.name, 'source.png');
            assert.strictEqual(source.path, 'in/fakeSource/filePath/source.png');
            assert.ok(nock.isDone());
        });

        it('should download png and use bearer token auth auth headers', async () => {
            const assetReference = {
                url: 'https://example.com/photo/elephant.png',
                size: 11,
                type: 'image/png',
                headers: {
                    'Authorization': 'Bearer thereGoesTheToken'
                }
            };
            const directory = './in/fakeSource/filePath';
            const name = 'source.png';

            mockFs({ './in/fakeSource/filePath': {} });
            assert.ok(fs.existsSync(directory));

            nock('https://example.com')
                .get('/photo/elephant.png')
                .matchHeader('Authorization', 'Bearer thereGoesTheToken')
                .reply(200, "hello world", {
                    'content-type': 'image/png',
                    'content-length': 11
                });

            const source = await Storage.getAsset(assetReference, directory, name);

            assert.strictEqual(source.name, 'source.png');
            assert.strictEqual(source.path, 'in/fakeSource/filePath/source.png');
            assert.ok(nock.isDone());
        });

        it('should download data uri and return new source object', async () => {
            const assetReference = {
                url: 'data:text/plain;base64,SGVsbG8sIFdvcmxkIQ%3D%3D'
            };
            const directory = './in/fakeSource/filePath';
            const name = 'source';

            mockFs({ './in/fakeSource/filePath': {} });
            assert.ok(fs.existsSync(directory));

            const source = await Storage.getAsset(assetReference, directory, name);

            assert.strictEqual(source.name, 'source');
            assert.strictEqual(source.path, 'in/fakeSource/filePath/source');
            assert.ok(fs.existsSync(source.path));
            assert.strictEqual(fs.readFileSync(source.path).toString(), 'Hello, World!');
            assert.ok(nock.isDone());
        });
      
        it('should upload data uri to storage and return presigned url when disabled download is true', async () => {
            const assetReference = {
                url: 'data:text/plain;base64,SGVsbG8sIFdvcmxkIQ%3D%3D'
            };
            const directory = './in/fakeSource/filePath';
            const name = 'source';
            const disableSourceDownload = true;

            mockFs.restore();
            const { Storage } = proxyquire('../../lib/storage', {
                './datauri': {
                    getPreSignedUrl : (source) => {
                        console.log('Mocked source : ' + source);
                        return 'https://example.com/preSignedUrl';
                    },
                    download : () => {
                        console.log('Fake file downloaded');
                    }
                }
            });
            mockFs({'./in/fakeSource/filePath': {}});
            // This is mocked to pass the fileExistsCheck
            fs.writeFileSync('./in/fakeSource/filePath/source','something');
            assert.ok(fs.existsSync(directory));
            const source = await Storage.getAsset(assetReference, directory, name, disableSourceDownload);
            console.log(source);
            assert.strictEqual(source.name, 'source');
            assert.strictEqual(source.path, 'in/fakeSource/filePath/source');
            assert.strictEqual(source.params.url, 'https://example.com/preSignedUrl');
        });

        it('should not generate presignurl when source url is http when disabled download is true', async () => {
            const assetReference = {
                url: 'https://nondatauriurl.com/example.png'
            };
            
            mockFs.restore();

            const { Storage } = proxyquire('../../lib/storage', {
                './datauri': {
                    getPreSignedUrl : (source) => {
                        console.log('Mocked source : ' + source);
                        return 'https://example.com/preSignedUrl';
                    },
                    download : () => {
                        console.log('Fake file downloaded');
                    }
                }
            });
            
            const directory = './in/fakeSource/filePath';
            const name = 'source';
            const disableSourceDownload = true;

            const source = await Storage.getAsset(assetReference, directory, name, disableSourceDownload);
            assert.strictEqual(source.name, 'source');
            assert.strictEqual(source.path, 'in/fakeSource/filePath/source');
            assert.strictEqual(source.params.url, 'https://nondatauriurl.com/example.png');
        });

        it("should fail to generate preSignUrl for  empty data uri", async() =>{
            const assetReference = {
                url: "data:,"
            };
            const directory = './in/fakeSource/filePath';
            const name = 'source';
            const disableSourceDownload = true;
            mockFs({ './in/fakeSource/filePath': {} });
            assert.ok(fs.existsSync(directory));
            try {
                await Storage.getAsset(assetReference, directory, name, disableSourceDownload);
            } catch (e) {
                assert.strictEqual(e.name, 'SourceUnsupportedError');
                assert.strictEqual(e.message, 'Invalid or missing local file in/fakeSource/filePath/source');
            }
        });

        it("should fail to generate preSignUrl for non existent file", async() =>{
            const assetReference = {
                url: "data:,"
            };
            const directory = './in/fakeSource/filePath';
            const name = 'source';
            const disableSourceDownload = true;
            mockFs.restore();
            const { Storage } = proxyquire('../../lib/storage', {
                './datauri': {
                    getPreSignedUrl : (source) => {
                        console.log('Mocked source : ' + source);
                        return 'https://example.com/preSignedUrl';
                    },
                    download : () => {
                        console.log('Fake file downloaded');
                    }
                }
            });
            mockFs({ './in/fakeSource/filePath': {} });
            assert.ok(fs.existsSync(directory));
            try {
                await Storage.getAsset(assetReference, directory, name, disableSourceDownload);
            } catch (e) {
                assert.strictEqual(e.name, 'SourceUnsupportedError');
                assert.strictEqual(e.message, 'Invalid or missing local file in/fakeSource/filePath/source');
            }
        });    

        it('should fail to download, no asset reference', async () => {
            try {
                await Storage.getAsset();
                assert.fail('Should fail');
            } catch (error) {
                assert.strictEqual(error.message, 'Missing assetReference');
            }
        });

        it('asset reference is a string, should be turned into an object', async () => {
            const assetReference = 'https://example.com/photo/elephant.png';
            const directory = './in/fakeSource/filePath';
            const name = 'source.png';

            mockFs({ './in/fakeSource/filePath': {} });
            assert.ok(fs.existsSync(directory));

            nock('https://example.com')
                .head('/photo/elephant.png')
                .reply(200, 'OK', {
                    'content-type': 'image/png',
                    'content-length': 11
                });
            nock('https://example.com')
                .get('/photo/elephant.png')
                .reply(200, 'hello world', {
                    'content-type': 'image/png',
                    'content-length': 11
                });

            const source = await Storage.getAsset(assetReference, directory, name);

            assert.strictEqual(source.name, 'source.png');
            assert.strictEqual(source.path, 'in/fakeSource/filePath/source.png');
            assert.ok(nock.isDone());
        });
    });
    describe('getSource', () => {

        beforeEach(() => {
            mockFs();
        });

        afterEach( () => {
            nock.cleanAll();
            mockFs.restore();
            delete process.env.WORKER_TEST_MODE;
            delete process.env.ASSET_COMPUTE_DISABLE_RETRIES;
        });
        it('should download simple png and return a new source object', async () => {
            const paramsSource = {
                url: 'https://example.com/photo/elephant.png',
                size: 11,
                type: 'image/png'
            };
            const inDirectory = './in/fakeSource/filePath';

            mockFs({ './in/fakeSource/filePath': {} });
            assert.ok(fs.existsSync(inDirectory));

            nock('https://example.com')
                .get('/photo/elephant.png')
                .reply(200, 'hello world', {
                    'content-type': 'image/png',
                    'content-length': 11
                });

            const source = await Storage.getSource(paramsSource, inDirectory);

            assert.strictEqual(source.name, 'source.png');
            assert.strictEqual(source.path, 'in/fakeSource/filePath/source.png');
            assert.ok(nock.isDone());
        });

        it('should download data uri and return new source object', async () => {
            const paramsSource = {
                url: 'data:text/plain;base64,SGVsbG8sIFdvcmxkIQ%3D%3D'
            };
            const inDirectory = './in/fakeSource/filePath';

            mockFs({ './in/fakeSource/filePath': {} });
            assert.ok(fs.existsSync(inDirectory));

            const source = await Storage.getSource(paramsSource, inDirectory);

            assert.strictEqual(source.name, 'source');
            assert.strictEqual(source.path, 'in/fakeSource/filePath/source');
            assert.ok(fs.existsSync(source.path));
            assert.strictEqual(fs.readFileSync(source.path).toString(), 'Hello, World!');
            assert.ok(nock.isDone());
        });

        it('should fail during download', async () => {
            process.env.ASSET_COMPUTE_DISABLE_RETRIES = true; // disable retries to test upload failure
            const paramsSource = {
                url: 'https://example.com/photo/elephant.png',
                size: 11,
                type: 'image/png'
            };
            const inDirectory = './in/fakeSource/filePath';

            mockFs({ './in/fakeSource/filePath': {} });
            assert.ok(fs.existsSync(inDirectory));

            nock('https://example.com')
                .get('/photo/elephant.png')
                .reply(404, 'ok');

            let threw = false;
            try {
                await Storage.getSource(paramsSource, inDirectory);
            } catch (e) {
                console.log(e);
                assert.ok(e instanceof GenericError);
                assert.strictEqual(e.message, "GET 'https://example.com/photo/elephant.png' failed with status 404");
                threw = true;
            }
            assert.ok(threw);
        });

        it('should not download a file in worker test mode', async () => {
            process.env.WORKER_TEST_MODE = true;
            const paramsSource = {
                url: 'file.jpg'
            };
            const inDirectory = '/in';

            mockFs({ '/in/file.jpg': 'yo' });

            const source = await Storage.getSource(paramsSource, inDirectory);

            assert.strictEqual(source.name, 'file.jpg'); // in this case source name is actual file path
            assert.strictEqual(source.path, '/in/file.jpg');
        });

        it('should fail to download because path ends with /..', async () => {
            process.env.WORKER_TEST_MODE = true;
            const paramsSource = {
                url: 'file.jpg/..'
            };
            const inDirectory = '/in';

            let threw = false;
            try {
                await Storage.getSource(paramsSource, inDirectory);
            } catch (e) {
                assert.strictEqual(e.message, 'Invalid or missing local file file.jpg/..');
                threw = true;
            }
            assert.ok(threw);
        });

        it('should fail because of invalid localfile in worker test mode', async () => {
            process.env.WORKER_TEST_MODE = true;
            const paramsSource = {
                url: 'file/../../../evilcode/elephant.jpg'
            };
            const inDirectory = '/in';
            let threw = false;
            try {
                await Storage.getSource(paramsSource, inDirectory);
            } catch (e) {
                assert.strictEqual(e.message, 'Invalid or missing local file file/../../../evilcode/elephant.jpg');
                threw = true;
            }
            assert.ok(threw);
        });

        it('should fail because of missing localfile in worker test mode', async () => {
            process.env.WORKER_TEST_MODE = true;
            const paramsSource = {
                url: 'elephant.jpg'
            };
            const inDirectory = '/in';
            let threw = false;
            try {
                await Storage.getSource(paramsSource, inDirectory);
            } catch (e) {
                assert.strictEqual(e.message, 'Invalid or missing local file elephant.jpg');
                threw = true;
            }
            assert.ok(threw);
        });

        it('paramsSource has source name, but will still be called `source.png` internally', async () => {
            const paramsSource = {
                url: 'https://example.com/photo/elephant.png',
                name: '!@#$%^&*().png',
                size: 11,
                type: 'image/png'
            };
            const inDirectory = './in/fakeSource/filePath';

            mockFs({ './in/fakeSource/filePath': {} });
            assert.ok(fs.existsSync(inDirectory));

            nock('https://example.com')
                .get('/photo/elephant.png')
                .reply(200, 'hello world', {
                    'content-type': 'image/png',
                    'content-length': 11
                });

            const source = await Storage.getSource(paramsSource, inDirectory);

            assert.strictEqual(source.name, 'source.png');
            assert.strictEqual(source.path, 'in/fakeSource/filePath/source.png');
            assert.ok(nock.isDone());
        });

        it('paramsSource object will use url over mimeType to determine extension', async () => {
            const paramsSource = {
                url: 'https://example.com/photo/elephant.png',
                mimeType: 'image/jpeg',
                size: 11
            };
            const inDirectory = './in/fakeSource/filePath';

            mockFs({ './in/fakeSource/filePath': {} });
            assert.ok(fs.existsSync(inDirectory));

            nock('https://example.com')
                .get('/photo/elephant.png')
                .reply(200, 'hello world', {
                    'content-type': 'image/png',
                    'content-length': 11
                });

            const source = await Storage.getSource(paramsSource, inDirectory);

            assert.strictEqual(source.name, 'source.png');
            assert.strictEqual(source.path, 'in/fakeSource/filePath/source.png');
            assert.ok(nock.isDone());
        });

        it('paramsSource object will use mimeType over url to determine extension if source name is defined', async () => {
            const paramsSource = {
                url: 'https://example.com/photo/elephant.png',
                mimeType: 'image/jpeg',
                name: 'file',
                size: 11
            };
            const inDirectory = './in/fakeSource/filePath';

            mockFs({ './in/fakeSource/filePath': {} });
            assert.ok(fs.existsSync(inDirectory));

            nock('https://example.com')
                .get('/photo/elephant.png')
                .reply(200, 'hello world', {
                    'content-type': 'image/png',
                    'content-length': 11
                });

            const source = await Storage.getSource(paramsSource, inDirectory);

            assert.strictEqual(source.name, 'source.jpeg');
            assert.strictEqual(source.path, 'in/fakeSource/filePath/source.jpeg');
            assert.ok(nock.isDone());
        });

        it('paramsSource object will not fail if invalid mimetype', async () => {
            const paramsSource = {
                url: 'https://example.com/photo/elephant.jpeg',
                mimeType: 'not a valid mimetype',
                name: 'file',
                size: 11
            };
            const inDirectory = './in/fakeSource/filePath';

            mockFs({ './in/fakeSource/filePath': {} });
            assert.ok(fs.existsSync(inDirectory));

            nock('https://example.com')
                .get('/photo/elephant.jpeg')
                .reply(200, 'hello world', {
                    'content-type': 'image/png',
                    'content-length': 11
                });

            const source = await Storage.getSource(paramsSource, inDirectory);

            assert.strictEqual(source.name, 'source');
            assert.strictEqual(source.path, 'in/fakeSource/filePath/source');
            assert.ok(nock.isDone());
        });

        it('paramsSource object will take extension in name over mimetype', async () => {
            const paramsSource = {
                url: 'https://example.com/photo/elephant.jpeg',
                mimeType: 'image/jpeg',
                name: 'file.png',
                size: 11
            };
            const inDirectory = './in/fakeSource/filePath';

            mockFs({ './in/fakeSource/filePath': {} });
            assert.ok(fs.existsSync(inDirectory));

            nock('https://example.com')
                .get('/photo/elephant.jpeg')
                .reply(200, 'hello world', {
                    'content-type': 'image/jpeg',
                    'content-length': 11
                });

            const source = await Storage.getSource(paramsSource, inDirectory);

            assert.strictEqual(source.name, 'source.png');
            assert.strictEqual(source.path, 'in/fakeSource/filePath/source.png');
            assert.ok(nock.isDone());
        });
        it('paramsSource is a string, but will be turned into an object', async () => {
            const paramsSource = 'https://example.com/photo/elephant.png';
            const inDirectory = './in/fakeSource/filePath';

            mockFs({ './in/fakeSource/filePath': {} });
            assert.ok(fs.existsSync(inDirectory));

            nock('https://example.com')
                .head('/photo/elephant.png')
                .reply(200, 'OK', {
                    'content-type': 'image/png',
                    'content-length': 11
                });
            nock('https://example.com')
                .get('/photo/elephant.png')
                .reply(200, 'hello world', {
                    'content-type': 'image/png',
                    'content-length': 11
                });

            const source = await Storage.getSource(paramsSource, inDirectory);

            assert.strictEqual(source.name, 'source.png');
            assert.strictEqual(source.path, 'in/fakeSource/filePath/source.png');
            assert.ok(nock.isDone());
        });
        it('paramsSource is a string, but will be turned into an object in worker test mode', async () => {
            process.env.WORKER_TEST_MODE = true;
            const paramsSource = 'file.jpg';
            const inDirectory = '/in';

            mockFs({ '/in/file.jpg': 'yo' });

            const source = await Storage.getSource(paramsSource, inDirectory);

            assert.strictEqual(source.name, 'file.jpg'); // in this case source name is actual file path
            assert.strictEqual(source.path, '/in/file.jpg');
        });
    });

    describe('putRendition', () => {

        beforeEach(() => {
            mockFs();
        });

        afterEach( () => {
            nock.cleanAll();
            mockFs.restore();
            delete process.env.WORKER_TEST_MODE;
            delete process.env.ASSET_COMPUTE_DISABLE_RETRIES;
        });

        it('should upload simple rendition', async () => {
            mockFs({ "./storeFiles/jpg": {
                "fakeEarth.jpg": "hello world!"
            } });
            const file = "./storeFiles/jpg/fakeEarth.jpg";

            const rendition = {
                path: file,
                target: "https://example.com/fakeEarth.jpg",
                size: () => 1,
                contentType: () => { return "image/jpeg"; },
                shouldEmbedInIOEvent: () => { return false; }
            };

            nock("https://example.com")
                .put("/fakeEarth.jpg", "hello world!")
                .reply(200);

            assert.ok(fs.existsSync(file));
            await Storage.putRendition(rendition);
            assert.ok(nock.isDone());

        });

        it('should upload simple rendition (not in test mode)', async () => {
            delete process.env.WORKER_TEST_MODE;

            mockFs({ "./storeFiles/jpg": {
                "fakeEarth.jpg": "hello world!"
            } });
            const file = "./storeFiles/jpg/fakeEarth.jpg";

            const rendition = {
                path: file,
                target: "https://example.com/fakeEarth.jpg",
                size: () => 1,
                contentType: () => { return "image/jpeg"; },
                shouldEmbedInIOEvent: () => { return false; }
            };

            nock("https://example.com")
                .put("/fakeEarth.jpg", "hello world!")
                .reply(200);

            assert.ok(fs.existsSync(file));
            await Storage.putRendition(rendition);
            assert.ok(nock.isDone());
        });

        it('should copy simple rendition, but not upload (in test mode)', async () => {
            process.env.WORKER_TEST_MODE = true;

            mockFs({
                "./storeFiles/jpg": {
                    "fakeEarth.jpg": "hello world!"
                }
            });
            const file = "./storeFiles/jpg/fakeEarth.jpg";
            const requestedFile = "./storeFiles/jpg/rendition.jpg";

            const rendition = {
                name: "simple-rendition.png",
                directory: "./storeFiles/jpg",
                path: file,
                target: "https://example.com/fakeEarth.jpg",
                instructions: { name: path.basename(requestedFile) }
            };

            nock("https://example.com")
                .put("/fakeEarth.jpg", "hello world!")
                .reply(200);

            assert.ok(fs.existsSync(file));
            await Storage.putRendition(rendition, {});
            assert.ok(fs.existsSync(file));
            assert.ok(fs.existsSync(requestedFile));
            assert.ok(! nock.isDone());
        });

        it('should embed small rendition, but not upload', async () => {
            mockFs({
                "./storeFiles/jpg": {
                    "fakeEarth.jpg": "hello world!"
                }
            });
            const file = "./storeFiles/jpg/fakeEarth.jpg";
            const requestedFile = "./storeFiles/jpg/rendition.jpg";

            const rendition = {
                directory: "./storeFiles/jpg",
                path: file,
                target: "https://example.com/fakeEarth.jpg",
                instructions: {
                    name: path.basename(requestedFile),
                    embedBinaryLimit: EMBED_LIMIT_MAX
                },
                size: () => 1,
                contentType: () => { return "image/jpeg"; },
                shouldEmbedInIOEvent: () => { return true; },
            };


            assert.ok(fs.existsSync(file));
            await Storage.putRendition(rendition);
            assert.ok(fs.existsSync(file));
        });
    });
});<|MERGE_RESOLUTION|>--- conflicted
+++ resolved
@@ -20,11 +20,7 @@
 
 const { Storage } = require('../../lib/storage');
 const nock = require('nock');
-<<<<<<< HEAD
-const proxyquire =  require('proxyquire').noCallThru();
-=======
 const proxyquire =  require('proxyquire');
->>>>>>> 3c753856
 const fs = require('fs-extra');
 const path = require('path');
 const { GenericError } = require('@adobe/asset-compute-commons');
