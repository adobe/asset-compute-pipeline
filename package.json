{
  "name": "@adobe/asset-compute-pipeline",
  "description": "Asset Compute Pipeline Library",
  "license": "Apache-2.0",
  "version": "3.0.0",
  "author": {
    "name": "Adobe Inc."
  },
  "repository": {
    "type": "git",
    "url": "adobe/asset-compute-pipeline.git"
  },
  "publishConfig": {
    "access": "public"
  },
  "main": "index.js",
  "keywords": [
    "asset-compute",
    "adobe",
    "pipeline",
    "workflow"
  ],
  "scripts": {
    "test": "nyc -r=text -r=lcov mocha --recursive",
    "posttest": "eslint ./ && license-checker --summary && ./node_modules/lockfile-lint/bin/lockfile-lint.js --path package-lock.json —type npm --allowed-hosts npm --allowed-schemes \"https:\" \"file:\" --empty-hostname true",
    "beautify": "eslint ./ --fix",
    "semantic-release": "semantic-release"
  },
  "devDependencies": {
    "@adobe/eslint-config-asset-compute": "^1.3.2",
    "@semantic-release/git": "^9.0.1",
    "conventional-changelog-eslint": "^3.0.9",
    "dotenv": "^8.6.0",
    "eslint": "^7.32.0",
    "license-checker": "^25.0.1",
<<<<<<< HEAD
    "lockfile-lint": "^4.6.2",
    "mocha": "^8.4.0",
    "mock-fs": "^5.0.0",
    "nock": "^13.1.3",
=======
    "lockfile-lint": "^4.3.7",
    "mocha": "^8.2.0",
    "mock-fs": "^4.14.0",
    "mock-require": "^3.0.3",
    "nock": "^13.0.11",
>>>>>>> ef47e0ec
    "nyc": "^15.1.0",
    "semantic-release": "^17.4.7",
    "sinon": "^11.1.2"
  },
  "dependencies": {
    "@adobe/aio-lib-files": "^2.2.0",
    "@adobe/asset-compute-commons": "^1.1.2",
    "@adobe/httptransfer": "^2.8.0",
    "clone": "^2.1.2",
    "css-unit-converter": "^1.1.2",
    "data-uri-to-buffer": "^3.0.1",
    "debug": "^4.3.2",
    "file-type": "^16.5.3",
    "fs-extra": "^10.0.0",
    "graph-data-structure": "^1.15.0",
    "image-size": "^1.0.0",
    "valid-data-url": "^4.0.0"
  }
}<|MERGE_RESOLUTION|>--- conflicted
+++ resolved
@@ -33,18 +33,10 @@
     "dotenv": "^8.6.0",
     "eslint": "^7.32.0",
     "license-checker": "^25.0.1",
-<<<<<<< HEAD
     "lockfile-lint": "^4.6.2",
     "mocha": "^8.4.0",
     "mock-fs": "^5.0.0",
     "nock": "^13.1.3",
-=======
-    "lockfile-lint": "^4.3.7",
-    "mocha": "^8.2.0",
-    "mock-fs": "^4.14.0",
-    "mock-require": "^3.0.3",
-    "nock": "^13.0.11",
->>>>>>> ef47e0ec
     "nyc": "^15.1.0",
     "semantic-release": "^17.4.7",
     "sinon": "^11.1.2"
